--- conflicted
+++ resolved
@@ -971,11 +971,7 @@
         if rai_msg:
             st.caption(f"Responsible AI: {rai_msg}")
 
-<<<<<<< HEAD
         # Show top categories
-=======
-        # Show top categories (NEW from insight branch)
->>>>>>> main
         df = data_agent.get_transactions_df()
         if df is not None and not df.empty and "category" in df.columns:
             st.markdown("**Top Expense Categories:**")
@@ -999,20 +995,12 @@
         st.write(f"**Last Month's Spending:** ${forecast.get('last_month', 0):,.2f}")
         st.write(f"**Forecast Next Month:** ${forecast.get('forecast_next_month', 0):,.2f}")
 
-<<<<<<< HEAD
     # --- Goal Tracking ---
-=======
-    # --- Goal Tracking (ENHANCED from insight branch) ---
->>>>>>> main
     st.subheader("🎯 Goal Tracking")
     goal = insights.get("goal", "")
     if goal:
         st.write(goal)
-<<<<<<< HEAD
         # Progress bar for savings vs. goal
-=======
-        # Progress bar for savings vs. goal (NEW from insight branch)
->>>>>>> main
         savings = stats.get("savings", 0)
         savings_goal = agent.savings_target if hasattr(agent, "savings_target") else 5000
         progress = min(max(savings / savings_goal, 0), 1) if savings_goal > 0 else 0
@@ -1029,11 +1017,7 @@
     else:
         st.success("No alerts at this time.")
 
-<<<<<<< HEAD
     # --- Anomalies ---
-=======
-    # --- Anomalies (ENHANCED from insight branch) ---
->>>>>>> main
     st.subheader("🔎 Anomaly Detection")
     anomaly_msgs = insights.get("anomaly_messages", [])
     anomalies = insights.get("anomalies", None)
@@ -1043,11 +1027,7 @@
         rai_msg = get_rai_message(["sensitive"])
         if rai_msg:
             st.caption(f"Responsible AI: {rai_msg}")
-<<<<<<< HEAD
         # Show anomaly table if available
-=======
-        # Show anomaly table if available (NEW from insight branch)
->>>>>>> main
         if anomalies is not None and not anomalies.empty:
             st.markdown("**Anomalous Transactions:**")
             st.dataframe(anomalies)
@@ -1063,11 +1043,7 @@
     else:
         st.info("No budget recommendations available.")
 
-<<<<<<< HEAD
     # --- Data Coverage ---
-=======
-    # --- Data Coverage (NEW from insight branch) ---
->>>>>>> main
     st.subheader("📅 Data Coverage")
     df = data_agent.get_transactions_df()
     if df is not None and not df.empty and "date" in df.columns:
@@ -1077,11 +1053,7 @@
         st.write(f"Total records: {len(df)}")
         st.write(f"Categories used: {df['category'].nunique() if 'category' in df.columns else 0}")
 
-<<<<<<< HEAD
     # --- Show any remaining RAI notes not already shown ---
-=======
-    # --- Show any remaining RAI notes not already shown (NEW from insight branch) ---
->>>>>>> main
     shown = [
         get_rai_message(["category"]),
         get_rai_message(["transparency"]),
